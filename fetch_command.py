import cStringIO
import re
import os

from mercurial import patch
from mercurial import node
from mercurial import context
from mercurial import revlog
from mercurial import util as merc_util
from svn import core
from svn import delta

import hg_delta_editor
import svnwrap
import svnexternals
import util


def print_your_svn_is_old_message(ui): #pragma: no cover
    ui.status("In light of that, I'll fall back and do diffs, but it won't do "
              "as good a job. You should really upgrade your server.\n")


def fetch_revisions(ui, svn_url, hg_repo_path, skipto_rev=0, stupid=None,
                    tag_locations='tags',
                    authors=None,
                    filemap=None,
                    **opts):
    """pull new revisions from Subversion
    """
    svn_url = util.normalize_url(svn_url)
    old_encoding = util.swap_out_encoding()
    skipto_rev=int(skipto_rev)
    have_replay = not stupid
    if have_replay and not callable(
        delta.svn_txdelta_apply(None, None, None)[0]): #pragma: no cover
        ui.status('You are using old Subversion SWIG bindings. Replay will not'
                  ' work until you upgrade to 1.5.0 or newer. Falling back to'
                  ' a slower method that may be buggier. Please upgrade, or'
                  ' contribute a patch to use the ctypes bindings instead'
                  ' of SWIG.\n')
        have_replay = False
    initializing_repo = False
    svn = svnwrap.SubversionRepo(svn_url, username=merc_util.getuser())
    author_host = "@%s" % svn.uuid
    tag_locations = tag_locations.split(',')
    hg_editor = hg_delta_editor.HgChangeReceiver(hg_repo_path,
                                                 ui_=ui,
                                                 subdir=svn.subdir,
                                                 author_host=author_host,
                                                 tag_locations=tag_locations,
                                                 authors=authors,
                                                 filemap=filemap)
    if os.path.exists(hg_editor.uuid_file):
        uuid = open(hg_editor.uuid_file).read()
        assert uuid == svn.uuid
        start = hg_editor.last_known_revision()
    else:
        open(hg_editor.uuid_file, 'w').write(svn.uuid)
        open(hg_editor.svn_url_file, 'w').write(svn_url)
        initializing_repo = True
        start = skipto_rev

    if initializing_repo and start > 0:
        raise merc_util.Abort('Revision skipping at repository initialization '
                              'remains unimplemented.')

    # start converting revisions
    for r in svn.revisions(start=start):
        valid = True
        hg_editor.update_branch_tag_map_for_rev(r)
        for p in r.paths:
            if hg_editor._is_path_valid(p):
                valid = True
                break
        if valid:
            # got a 502? Try more than once!
            tries = 0
            converted = False
            while not converted and tries < 3:
                try:
                    util.describe_revision(ui, r)
                    if have_replay:
                        try:
                            replay_convert_rev(hg_editor, svn, r)
                        except svnwrap.SubversionRepoCanNotReplay, e: #pragma: no cover
                            ui.status('%s\n' % e.message)
                            print_your_svn_is_old_message(ui)
                            have_replay = False
                            stupid_svn_server_pull_rev(ui, svn, hg_editor, r)
                    else:
                        stupid_svn_server_pull_rev(ui, svn, hg_editor, r)
                    converted = True
                except core.SubversionException, e: #pragma: no cover
                    if e.apr_err == core.SVN_ERR_RA_DAV_REQUEST_FAILED:
                        tries += 1
                        ui.status('Got a 502, retrying (%s)\n' % tries)
                    else:
<<<<<<< HEAD
                        raise
    util.swap_out_encoding(old_encoding)

=======
                        raise merc_util.Abort(*e.args)
    merc_util._encoding = old_encoding
>>>>>>> b54d534d
fetch_revisions = util.register_subcommand('pull')(fetch_revisions)


def cleanup_file_handles(svn, count):
    if count % 50 == 0:
        svn.init_ra_and_client()


def replay_convert_rev(hg_editor, svn, r):
    hg_editor.set_current_rev(r)
    svn.get_replay(r.revnum, hg_editor)
    i = 1
    if hg_editor.missing_plaintexts:
        hg_editor.ui.debug('Fetching %s files that could not use replay.\n' %
                           len(hg_editor.missing_plaintexts))
        files_to_grab = set()
        rootpath = svn.subdir and svn.subdir[1:] or ''
        for p in hg_editor.missing_plaintexts:
            hg_editor.ui.note('.')
            hg_editor.ui.flush()
            if p[-1] == '/':
                dirpath = p[len(rootpath):]
                files_to_grab.update([dirpath + f for f,k in
                                      svn.list_files(dirpath, r.revnum)
                                      if k == 'f'])
            else:
                files_to_grab.add(p[len(rootpath):])
        hg_editor.ui.note('\nFetching files...\n')
        for p in files_to_grab:
            hg_editor.ui.note('.')
            hg_editor.ui.flush()
            cleanup_file_handles(svn, i)
            i += 1
            data, mode = svn.get_file(p, r.revnum)
            hg_editor.set_file(p, data, 'x' in mode, 'l' in mode)
        hg_editor.missing_plaintexts = set()
        hg_editor.ui.note('\n')
    hg_editor.commit_current_delta()


binary_file_re = re.compile(r'''Index: ([^\n]*)
=*
Cannot display: file marked as a binary type.''')

property_exec_set_re = re.compile(r'''Property changes on: ([^\n]*)
_*
(?:Added|Name): svn:executable
   \+''')

property_exec_removed_re = re.compile(r'''Property changes on: ([^\n]*)
_*
(?:Deleted|Name): svn:executable
   -''')

empty_file_patch_wont_make_re = re.compile(r'''Index: ([^\n]*)\n=*\n(?=Index:)''')

any_file_re = re.compile(r'''^Index: ([^\n]*)\n=*\n''', re.MULTILINE)

property_special_set_re = re.compile(r'''Property changes on: ([^\n]*)
_*
(?:Added|Name): svn:special
   \+''')

property_special_removed_re = re.compile(r'''Property changes on: ([^\n]*)
_*
(?:Deleted|Name): svn:special
   \-''')

def mempatchproxy(parentctx, files):
    # Avoid circular references patch.patchfile -> mempatch
    patchfile = patch.patchfile

    class mempatch(patchfile):
        def __init__(self, ui, fname, opener, missing=False):
            patchfile.__init__(self, ui, fname, None, False)

        def readlines(self, fname):
            if fname not in parentctx:
                raise IOError('Cannot find %r to patch' % fname)
            fctx = parentctx[fname]
            data = fctx.data()
            if 'l' in fctx.flags():
                data = 'link ' + data
            return cStringIO.StringIO(data).readlines()

        def writelines(self, fname, lines):
            files[fname] = ''.join(lines)

        def unlink(self, fname):
            files[fname] = None

    return mempatch


def filteriterhunks(hg_editor):
    iterhunks = patch.iterhunks
    def filterhunks(ui, fp, sourcefile=None):
        applycurrent = False
        for data in iterhunks(ui, fp, sourcefile):
            if data[0] == 'file':
                if hg_editor._is_file_included(data[1][1]):
                    applycurrent = True
                else:
                    applycurrent = False
            assert data[0] != 'git', 'Filtering git hunks not supported.'
            if applycurrent:
                yield data
    return filterhunks

def stupid_diff_branchrev(ui, svn, hg_editor, branch, r, parentctx):
    """Extract all 'branch' content at a given revision.

    Return a tuple (files, filectxfn) where 'files' is the list of all files
    in the branch at the given revision, and 'filectxfn' is a memctx compatible
    callable to retrieve individual file information. Raise BadPatchApply upon
    error.
    """
    def make_diff_path(branch):
        if branch == 'trunk' or branch is None:
            return 'trunk'
        elif branch.startswith('../'):
            return branch[3:]
        return 'branches/%s' % branch
    parent_rev, br_p = hg_editor.get_parent_svn_branch_and_rev(r.revnum, branch)
    diff_path = make_diff_path(branch)
    try:
        if br_p == branch:
            # letting patch handle binaries sounded
            # cool, but it breaks patch in sad ways
            d = svn.get_unified_diff(diff_path, r.revnum, deleted=False,
                                     ignore_type=False)
        else:
            d = svn.get_unified_diff(diff_path, r.revnum,
                                     other_path=make_diff_path(br_p),
                                     other_rev=parent_rev,
                                     deleted=True, ignore_type=True)
            if d:
                raise BadPatchApply('branch creation with mods')
    except svnwrap.SubversionRepoCanNotDiff:
        raise BadPatchApply('subversion diffing code is not supported')
    except core.SubversionException, e:
        if (hasattr(e, 'apr_err') and e.apr_err != core.SVN_ERR_FS_NOT_FOUND):
            raise
        raise BadPatchApply('previous revision does not exist')
    if '\0' in d:
        raise BadPatchApply('binary diffs are not supported')
    files_data = {}
    binary_files = {}
    touched_files = {}
    for m in binary_file_re.findall(d):
        # we have to pull each binary file by hand as a fulltext,
        # which sucks but we've got no choice
        binary_files[m] = 1
        touched_files[m] = 1
    d2 = empty_file_patch_wont_make_re.sub('', d)
    d2 = property_exec_set_re.sub('', d2)
    d2 = property_exec_removed_re.sub('', d2)
    for f in any_file_re.findall(d):
        # Here we ensure that all files, including the new empty ones
        # are marked as touched. Content is loaded on demand.
        touched_files[f] = 1
    if d2.strip() and len(re.findall('\n[-+]', d2.strip())) > 0:
        try:
            oldpatchfile = patch.patchfile
            olditerhunks = patch.iterhunks
            patch.patchfile = mempatchproxy(parentctx, files_data)
            patch.iterhunks = filteriterhunks(hg_editor)
            try:
                # We can safely ignore the changed list since we are
                # handling non-git patches. Touched files are known
                # by our memory patcher.
                patch_st = patch.applydiff(ui, cStringIO.StringIO(d2),
                                           {}, strip=0)
            finally:
                patch.patchfile = oldpatchfile
                patch.iterhunks = olditerhunks
        except patch.PatchError:
            # TODO: this happens if the svn server has the wrong mime
            # type stored and doesn't know a file is binary. It would
            # be better to do one file at a time and only do a
            # full fetch on files that had problems.
            raise BadPatchApply('patching failed')
        for x in files_data.iterkeys():
            ui.note('M  %s\n' % x)
        # if this patch didn't apply right, fall back to exporting the
        # entire rev.
        if patch_st == -1:
            assert False, ('This should only happen on case-insensitive'
                           ' volumes.')
        elif patch_st == 1:
            # When converting Django, I saw fuzz on .po files that was
            # causing revisions to end up failing verification. If that
            # can be fixed, maybe this won't ever be reached.
            raise BadPatchApply('patching succeeded with fuzz')
    else:
        ui.status('Not using patch for %s, diff had no hunks.\n' %
                  r.revnum)

    exec_files = {}
    for m in property_exec_removed_re.findall(d):
        exec_files[m] = False
    for m in property_exec_set_re.findall(d):
        exec_files[m] = True
    for m in exec_files:
        touched_files[m] = 1
    link_files = {}
    for m in property_special_set_re.findall(d):
        # TODO(augie) when a symlink is removed, patching will fail.
        # We're seeing that above - there's gotta be a better
        # workaround than just bailing like that.
        assert m in files_data
        link_files[m] = True
    for m in property_special_removed_re.findall(d):
        assert m in files_data
        link_files[m] = False

    for p in r.paths:
        if p.startswith(diff_path) and r.paths[p].action == 'D':
            p2 = p[len(diff_path)+1:].strip('/')
            if p2 in parentctx:
                files_data[p2] = None
                continue
            # If this isn't in the parent ctx, it must've been a dir
            files_data.update([(f, None) for f in parentctx if f.startswith(p2 + '/')])

    for f in files_data:
        touched_files[f] = 1

    copies = getcopies(svn, hg_editor, branch, diff_path, r, touched_files,
                       parentctx)

    def filectxfn(repo, memctx, path):
        if path in files_data and files_data[path] is None:
            raise IOError()

        if path in binary_files:
            data, mode = svn.get_file(diff_path + '/' + path, r.revnum)
            isexe = 'x' in mode
            islink = 'l' in mode
        else:
            isexe = exec_files.get(path, 'x' in parentctx.flags(path))
            islink = link_files.get(path, 'l' in parentctx.flags(path))
            data = ''
            if path in files_data:
                data = files_data[path]
                if islink:
                    data = data[len('link '):]
            elif path in parentctx:
                data = parentctx[path].data()

        copied = copies.get(path)
        return context.memfilectx(path=path, data=data, islink=islink,
                                  isexec=isexe, copied=copied)

    return list(touched_files), filectxfn

def makecopyfinder(r, branchpath, rootdir):
    """Return a function detecting copies.

    Returned copyfinder(path) returns None if no copy information can
    be found or ((source, sourcerev), sourcepath) where "sourcepath" is the
    copy source path, "sourcerev" the source svn revision and "source" is the
    copy record path causing the copy to occur. If a single file was copied
    "sourcepath" and "source" are the same, while file copies dectected from
    directory copies return the copied source directory in "source".
    """
    # filter copy information for current branch
    branchpath = branchpath + '/'
    fullbranchpath = rootdir + branchpath
    copies = []
    for path, e in r.paths.iteritems():
        if not e.copyfrom_path:
            continue
        if not path.startswith(branchpath):
            continue
        if not e.copyfrom_path.startswith(fullbranchpath):
            # ignore cross branch copies
            continue
        dest = path[len(branchpath):]
        source = e.copyfrom_path[len(fullbranchpath):]
        copies.append((dest, (source, e.copyfrom_rev)))

    copies.sort(reverse=True)
    exactcopies = dict(copies)

    def finder(path):
        if path in exactcopies:
            return exactcopies[path], exactcopies[path][0]
        # look for parent directory copy, longest first
        for dest, (source, sourcerev) in copies:
            dest = dest + '/'
            if not path.startswith(dest):
                continue
            sourcepath = source + '/' + path[len(dest):]
            return (source, sourcerev), sourcepath
        return None

    return finder

def getcopies(svn, hg_editor, branch, branchpath, r, files, parentctx):
    """Return a mapping {dest: source} for every file copied into r.
    """
    if parentctx.node() == revlog.nullid:
        return {}

    # Extract svn copy information, group them by copy source.
    # The idea is to duplicate the replay behaviour where copies are
    # evaluated per copy event (one event for all files in a directory copy,
    # one event for single file copy). We assume that copy events match
    # copy sources in revision info.
    svncopies = {}
    finder = makecopyfinder(r, branchpath, svn.subdir)
    for f in files:
        copy = finder(f)
        if copy:
            svncopies.setdefault(copy[0], []).append((f, copy[1]))
    if not svncopies:
        return {}

    # cache changeset contexts and map them to source svn revisions
    ctxs = {}
    def getctx(svnrev):
        if svnrev in ctxs:
            return ctxs[svnrev]
        changeid = hg_editor.get_parent_revision(svnrev + 1, branch)
        ctx = None
        if changeid != revlog.nullid:
            ctx = hg_editor.repo.changectx(changeid)
        ctxs[svnrev] = ctx
        return ctx

    # check svn copies really make sense in mercurial
    hgcopies = {}
    for (sourcepath, rev), copies in svncopies.iteritems():
        sourcectx = getctx(rev)
        if sourcectx is None:
            continue
        sources = [s[1] for s in copies]
        if not hg_editor.aresamefiles(sourcectx, parentctx, sources):
            continue
        hgcopies.update(copies)
    return hgcopies

def stupid_fetch_externals(svn, branchpath, r, parentctx):
    """Extract svn:externals for the current revision and branch

    Return an externalsfile instance or None if there are no externals
    to convert and never were.
    """
    externals = svnexternals.externalsfile()
    if '.hgsvnexternals' in parentctx:
        externals.read(parentctx['.hgsvnexternals'].data())
    # Detect property additions only, changes are handled by checking
    # existing entries individually. Projects are unlikely to store
    # externals on many different root directories, so we trade code
    # duplication and complexity for a constant lookup price at every
    # revision in the common case.
    dirs = set(externals)
    if parentctx.node() == revlog.nullid:
        dirs.update([p for p,k in svn.list_files(branchpath, r.revnum) if k == 'd'])
        dirs.add('')
    else:
        branchprefix = branchpath + '/'
        for path, e in r.paths.iteritems():
            if e.action == 'D':
                continue
            if not path.startswith(branchprefix) and path != branchpath:
                continue
            kind = svn.checkpath(path, r.revnum)
            if kind != 'd':
                continue
            path = path[len(branchprefix):]
            dirs.add(path)
            if e.action == 'M' or (e.action == 'A' and e.copyfrom_path):
                # Do not recurse in copied directories, changes are marked
                # as 'M', except for the copied one.
                continue
            for child, k in svn.list_files(branchprefix + path, r.revnum):
                if k == 'd':
                    dirs.add((path + '/' + child).strip('/'))

    # Retrieve new or updated values
    for dir in dirs:
        try:
            values = svn.list_props(branchpath + '/' + dir, r.revnum)
            externals[dir] = values.get('svn:externals', '')
        except IOError:
            externals[dir] = ''

    if not externals and '.hgsvnexternals' not in parentctx:
        # Do not create empty externals files
        return None
    return externals

def stupid_fetch_branchrev(svn, hg_editor, branch, branchpath, r, parentctx):
    """Extract all 'branch' content at a given revision.

    Return a tuple (files, filectxfn) where 'files' is the list of all files
    in the branch at the given revision, and 'filectxfn' is a memctx compatible
    callable to retrieve individual file information.
    """
    files = []
    if parentctx.node() == revlog.nullid:
        # Initial revision, fetch all files
        for path, kind in svn.list_files(branchpath, r.revnum):
            if kind == 'f':
                files.append(path)
    else:
        branchprefix = branchpath + '/'
        for path, e in r.paths.iteritems():
            if not path.startswith(branchprefix):
                continue
            if not hg_editor._is_path_valid(path):
                continue
            kind = svn.checkpath(path, r.revnum)
            path = path[len(branchprefix):]
            if kind == 'f':
                files.append(path)
            elif kind == 'd':
                if e.action == 'M':
                    continue
                dirpath = branchprefix + path
                for child, k in svn.list_files(dirpath, r.revnum):
                    if k == 'f':
                        files.append(path + '/' + child)
            else:
                if path in parentctx:
                    files.append(path)
                    continue
                # Assume it's a deleted directory
                path = path + '/'
                deleted = [f for f in parentctx if f.startswith(path)]
                files += deleted

    copies = getcopies(svn, hg_editor, branch, branchpath, r, files, parentctx)

    def filectxfn(repo, memctx, path):
        data, mode = svn.get_file(branchpath + '/' + path, r.revnum)
        isexec = 'x' in mode
        islink = 'l' in mode
        copied = copies.get(path)
        return context.memfilectx(path=path, data=data, islink=islink,
                                  isexec=isexec, copied=copied)

    return files, filectxfn

def stupid_svn_server_pull_rev(ui, svn, hg_editor, r):
    # this server fails at replay
    branches = hg_editor.branches_in_paths(r.paths, r.revnum, svn.checkpath, svn.list_files)
    deleted_branches = {}
    brpaths = branches.values()
    bad_branch_paths = {}
    for br, bp in branches.iteritems():
        bad_branch_paths[br] = []

        # This next block might be needed, but for now I'm omitting it until it can be
        # proven necessary.
        # for bad in brpaths:
        #     if bad.startswith(bp) and len(bad) > len(bp):
        #         bad_branch_paths[br].append(bad[len(bp)+1:])

        # We've go a branch that contains other branches. We have to be careful to
        # get results similar to real replay in this case.
        for existingbr in hg_editor.branches:
            bad = hg_editor._remotename(existingbr)
            if bad.startswith(bp) and len(bad) > len(bp):
                bad_branch_paths[br].append(bad[len(bp)+1:])
    for p in r.paths:
        if hg_editor._is_path_tag(p):
            continue
        branch = hg_editor._localname(p)
        if r.paths[p].action == 'R' and branch in hg_editor.branches:
            branchedits = sorted(filter(lambda x: x[0][1] == branch and x[0][0] < r.revnum,
                                        hg_editor.revmap.iteritems()), reverse=True)
            is_closed = False
            if len(branchedits) > 0:
                branchtip = branchedits[0][1]
                for child in hg_editor.repo[branchtip].children():
                    if child.branch() == 'closed-branches':
                        is_closed = True
                        break
                if not is_closed:
                    deleted_branches[branch] = branchtip
    date = r.date.replace('T', ' ').replace('Z', '').split('.')[0]
    date += ' -0000'
    check_deleted_branches = set()
    for b in branches:
        parentctx = hg_editor.repo[hg_editor.get_parent_revision(r.revnum, b)]
        if parentctx.branch() != (b or 'default'):
            check_deleted_branches.add(b)
        kind = svn.checkpath(branches[b], r.revnum)
        if kind != 'd':
            # Branch does not exist at this revision. Get parent revision and
            # remove everything.
            deleted_branches[b] = parentctx.node()
            continue
        else:
            try:
                files_touched, filectxfn2 = stupid_diff_branchrev(
                    ui, svn, hg_editor, b, r, parentctx)
            except BadPatchApply, e:
                # Either this revision or the previous one does not exist.
                ui.status("Fetching entire revision: %s.\n" % e.args[0])
                files_touched, filectxfn2 = stupid_fetch_branchrev(
                    svn, hg_editor, b, branches[b], r, parentctx)

            externals = stupid_fetch_externals(svn, branches[b], r, parentctx)
            if externals is not None:
                files_touched.append('.hgsvnexternals')

            def filectxfn(repo, memctx, path):
                if path == '.hgsvnexternals':
                    if not externals:
                        raise IOError()
                    return context.memfilectx(path=path, data=externals.write(),
                                              islink=False, isexec=False, copied=None)
                for bad in bad_branch_paths[b]:
                    if path.startswith(bad):
                        raise IOError()
                return filectxfn2(repo, memctx, path)

        extra = util.build_extra(r.revnum, b, svn.uuid, svn.subdir)
        if '' in files_touched:
            files_touched.remove('')
        excluded = [f for f in files_touched
                    if not hg_editor._is_file_included(f)]
        for f in excluded:
            files_touched.remove(f)
        if parentctx.node() != node.nullid or files_touched:
            # TODO(augie) remove this debug code? Or maybe it's sane to have it.
            for f in files_touched:
                if f:
                    assert f[0] != '/'
            current_ctx = context.memctx(hg_editor.repo,
                                         [parentctx.node(), revlog.nullid],
                                         r.message or util.default_commit_msg,
                                         files_touched,
                                         filectxfn,
                                         hg_editor.authorforsvnauthor(r.author),
                                         date,
                                         extra)
            ha = hg_editor.repo.commitctx(current_ctx)
            branch = extra.get('branch', None)
            if not branch in hg_editor.branches:
                hg_editor.branches[branch] = None, 0, r.revnum
            hg_editor.add_to_revmap(r.revnum, b, ha)
            hg_editor._save_metadata()
            util.describe_commit(ui, ha, b)
    # These are branches which would have an 'R' status in svn log. This means they were
    # replaced by some other branch, so we need to verify they get marked as closed.
    for branch in check_deleted_branches:
        branchedits = sorted(filter(lambda x: x[0][1] == branch and x[0][0] < r.revnum,
                                    hg_editor.revmap.iteritems()), reverse=True)
        is_closed = False
        if len(branchedits) > 0:
            branchtip = branchedits[0][1]
            for child in hg_editor.repo[branchtip].children():
                if child.branch() == 'closed-branches':
                    is_closed = True
                    break
            if not is_closed:
                deleted_branches[branch] = branchtip
    for b, parent in deleted_branches.iteritems():
        if parent == node.nullid:
            continue
        parentctx = hg_editor.repo[parent]
        files_touched = parentctx.manifest().keys()
        def filectxfn(repo, memctx, path):
            raise IOError()
        closed = node.nullid
        if 'closed-branches' in hg_editor.repo.branchtags():
            closed = hg_editor.repo['closed-branches'].node()
        parents = (parent, closed)
        current_ctx = context.memctx(hg_editor.repo,
                                     parents,
                                     r.message or util.default_commit_msg,
                                     files_touched,
                                     filectxfn,
                                     hg_editor.authorforsvnauthor(r.author),
                                     date,
                                     {'branch': 'closed-branches'})
        ha = hg_editor.repo.commitctx(current_ctx)
        ui.status('Marked branch %s as closed.\n' % (b or 'default'))
        hg_editor._save_metadata()

class BadPatchApply(Exception):
    pass<|MERGE_RESOLUTION|>--- conflicted
+++ resolved
@@ -96,14 +96,9 @@
                         tries += 1
                         ui.status('Got a 502, retrying (%s)\n' % tries)
                     else:
-<<<<<<< HEAD
-                        raise
+                        raise merc_util.Abort(*e.args)
     util.swap_out_encoding(old_encoding)
 
-=======
-                        raise merc_util.Abort(*e.args)
-    merc_util._encoding = old_encoding
->>>>>>> b54d534d
 fetch_revisions = util.register_subcommand('pull')(fetch_revisions)
 
 
